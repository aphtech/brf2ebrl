--- conflicted
+++ resolved
@@ -44,11 +44,7 @@
         text_builder, cursor, state, selector = "", 0, parser_pass.initial_state, parser_pass.selector
         while cursor < len(text):
             result = selector(text, cursor, state, text_builder, parser_pass.detectors)
-<<<<<<< HEAD
-            assert state != result.state or cursor != result.cursor, f"Input conditions not changed by detector, cursor={cursor}, stte={state}"
-=======
             assert cursor != result.cursor or state != result.state, f"Input conditions not changed by detector, cursor={cursor}, state={state}"
->>>>>>> 9ca7e935
             text_builder, cursor, state = result.text, result.cursor, result.state
         text = text_builder
     return text